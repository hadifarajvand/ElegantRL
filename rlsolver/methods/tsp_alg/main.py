--- conflicted
+++ resolved
@@ -1,119 +1,3 @@
-<<<<<<< HEAD
-import sys
-import os
-cur_path = os.path.dirname(os.path.abspath(__file__))
-rlsolver_path = os.path.join(cur_path, '../../../rlsolver')
-sys.path.append(os.path.dirname(rlsolver_path))
-
-
-import time
-from typing import Union, Tuple, List
-import pandas as pd
-import util
-from config import *
-from util import plot_tour
-from util import read_tsp_file
-from christofides import christofides_algorithm
-from ga import genetic_algorithm
-from gksp import greedy_karp_steele_patching
-from ins_c import cheapest_insertion
-from ins_f import farthest_insertion
-from nn import nearest_neighbour
-from opt_2 import local_search_2_opt
-from opt_3 import local_search_3_opt
-from s_tabu import tabu_search
-from sa import simulated_annealing_tsp
-from rlsolver.methods.util_result import write_graph_result
-from rlsolver.methods.util import (calc_txt_files_with_prefixes,
-                                    transfer_nxgraph_to_adjacencymatrix
-                                   )
-
-from rlsolver.methods.tsp_alg.util import build_distance_matrix
-
-def run_multi_instances(dir: str, prefixes: List[str]):
-    files = calc_txt_files_with_prefixes(dir, prefixes)
-    for i in range(len(files)):
-        file = files[i]
-        run_one_instance(file)
-
-def run_one_instance(file_name):
-    print("file_name: ", )
-    # Loading Coordinates # Berlin 52 (Minimum Distance = 7544.3659)
-    # if 'Coordinates' in file_name:
-    #     coordinates = pd.read_csv(file_name, sep='\t')
-    #     coordinates = coordinates.values
-
-    graph, coordinates = read_tsp_file(file_name)
-    distance_matrix = transfer_nxgraph_to_adjacencymatrix(graph)
-    # Obtaining the Distance Matrix
-    # distance_matrix = build_distance_matrix(coordinates)
-
-    start_time = time.time()
-    if ALG == Alg.cheapest_insertion:
-        route, distance = cheapest_insertion(distance_matrix, **PARAMETERS)
-    elif ALG == Alg.christofides_algorithm:
-        route, distance = christofides_algorithm(distance_matrix, local_search=True, verbose=True)
-    elif ALG == Alg.farthest_insertion:
-        route, distance = farthest_insertion(distance_matrix, **PARAMETERS)
-    elif ALG == Alg.genetic_algorithm:
-        route, distance = genetic_algorithm(distance_matrix, **PARAMETERS)
-    elif ALG == Alg.greedy_karp_steele_patching:
-        route, distance = greedy_karp_steele_patching(distance_matrix, **PARAMETERS)
-    elif ALG == Alg.lkh:
-        import requests
-        import lkh
-        problem_str = requests.get('http://vrp.atd-lab.inf.puc-rio.br/media/com_vrp/instances/A/A-n32-k5.vrp').text
-        problem = lkh.LKHProblem.parse(problem_str)
-        solver_path = 'LKH-3.0.6/LKH_mac'
-        lkh.solve(solver_path, problem=problem, **PARAMETERS)
-    elif ALG == Alg.local_search_2_opt:
-        seed = util.seed_function(distance_matrix)
-        route, distance = local_search_2_opt(distance_matrix, seed, **PARAMETERS)
-    elif ALG == Alg.local_search_3_opt:
-        seed = util.seed_function(distance_matrix)
-        route, distance = local_search_3_opt(distance_matrix, seed, **PARAMETERS)
-    elif ALG == Alg.nearest_insertion:
-        route, distance = nearest_neighbour(distance_matrix, **PARAMETERS)
-    elif ALG == Alg.nearest_neighbour:
-        route, distance = nearest_neighbour(distance_matrix, **PARAMETERS)
-    elif ALG == Alg.simulated_annealing:
-        route, distance = simulated_annealing_tsp(distance_matrix, **PARAMETERS)
-    elif ALG == Alg.tabu_search:
-        seed = util.seed_function(distance_matrix)
-        route, distance = tabu_search(distance_matrix, seed, **PARAMETERS)
-
-
-    if_plot = False
-    if if_plot and ALG != Alg.lkh:
-        # Plot Locations and Tour
-        print('Total Distance: ', round(distance, 2))
-        plot_tour(coordinates, city_tour=route, view='notebook', size=10)
-
-    running_duration = time.time() - start_time
-    print("running_duration: ", running_duration)
-    write_graph_result(obj=distance, running_duration=running_duration, num_nodes=len(route)-1, alg_name=ALG, solution=route, filename=file_name, plus1=False)
-
-    aaa = 1
-
-
-def main():
-
-    run_one_file = False
-    if run_one_file:
-        file_name = '../../data/tsplib/att48.tsp'
-        run_one_instance(file_name)
-
-    run_multi_files = True
-    if run_multi_files:
-        dir = '../../data/tsplib'
-        prefixes = ['att48']
-        run_multi_instances(dir, prefixes)
-
-    pass
-
-if __name__ == '__main__':
-    main()
-=======
 import sys
 import os
 cur_path = os.path.dirname(os.path.abspath(__file__))
@@ -240,5 +124,4 @@
     pass
 
 if __name__ == '__main__':
-    main()
->>>>>>> ab87a40c
+    main()