--- conflicted
+++ resolved
@@ -18,14 +18,7 @@
             if 'EOF' in line:
                 break
             parts = line.split(' ')
-<<<<<<< HEAD
-            new_parts = []
-            for part in parts:
-                if part != '':
-                    new_parts.append(part)
-=======
             new_parts = [i for i in parts if len(i) > 0]
->>>>>>> 83ee6d6e
             if len(new_parts) == 3 and isnumeric(new_parts[0]):
                 index_str, x_str, y_str = new_parts
                 index = int(index_str)
