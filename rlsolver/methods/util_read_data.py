<<<<<<< HEAD
import sys
import os
cur_path = os.path.dirname(os.path.abspath(__file__))
rlsolver_path = os.path.join(cur_path, '../../rlsolver')
sys.path.append(os.path.dirname(rlsolver_path))

os.environ['KMP_DUPLICATE_LIB_OK']='True'
import numpy as np
import networkx as nx
try:
    import matplotlib as mpl
    import matplotlib.pyplot as plt
except ImportError:
    plt = None

# read graph file, e.g., gset_14.txt, as networkx.Graph
# The nodes in file start from 1, but the nodes start from 0 in our codes.
def read_nxgraph(filename: str) -> nx.Graph():
    graph = nx.Graph()
    with open(filename, 'r') as file:
        # lines = []
        line = file.readline()
        is_first_line = True
        while line is not None and line != '':
            if '//' not in line:
                if is_first_line:
                    strings = line.split(" ")
                    num_nodes = int(strings[0])
                    num_edges = int(strings[1])
                    nodes = list(range(num_nodes))
                    graph.add_nodes_from(nodes)
                    is_first_line = False
                else:
                    node1, node2, weight = line.split(" ")
                    graph.add_edge(int(node1) - 1, int(node2) - 1, weight=weight)
            line = file.readline()
    return graph


# def read_set_cover(filename: str):
#     with open(filename, 'r') as file:
#         # lines = []
#         line = file.readline()
#         item_matrix = []
#         while line is not None and line != '':
#             if 'p set' in line:
#                 strings = line.split(" ")
#                 num_items = int(strings[-2])
#                 num_sets = int(strings[-1])
#             elif 's' in line:
#                 strings = line.split(" ")
#                 items = [int(s) for s in strings[1:]]
#                 item_matrix.append(items)
#             else:
#                 raise ValueError("error in read_set_cover")
#             line = file.readline()
#     return num_items, num_sets, item_matrix

def read_knapsack_data(filename):
    with open(filename, 'r') as file:
        lines = file.readlines()
        N, W = map(int, lines[0].split())
        items = []
        for line in lines[1:]:
            weight, value = map(int, line.split())
            items.append((weight, value))
    return N, W, items


def read_set_cover_data(filename):
    with open(filename, 'r') as file:
        first_line = file.readline()
        total_elements, total_subsets = map(int, first_line.split())
        subsets = []
        for line in file:
            subset = list(map(int, line.strip().split()))
            subsets.append(subset)

    return total_elements, total_subsets, subsets

if __name__ == '__main__':

    read_txt = True
    if read_txt:
        graph1 = read_nxgraph('../data/gset/gset_14.txt')
        graph2 = read_nxgraph('../data/syn_5_5.txt')
=======
import sys
import os
cur_path = os.path.dirname(os.path.abspath(__file__))
rlsolver_path = os.path.join(cur_path, '../../rlsolver')
sys.path.append(os.path.dirname(rlsolver_path))

os.environ['KMP_DUPLICATE_LIB_OK']='True'
import numpy as np
import networkx as nx
try:
    import matplotlib as mpl
    import matplotlib.pyplot as plt
except ImportError:
    plt = None

# read graph file, e.g., gset_14.txt, as networkx.Graph
# The nodes in file start from 1, but the nodes start from 0 in our codes.
def read_nxgraph(filename: str) -> nx.Graph():
    graph = nx.Graph()
    with open(filename, 'r') as file:
        # lines = []
        line = file.readline()
        is_first_line = True
        while line is not None and line != '':
            if '//' not in line:
                if is_first_line:
                    strings = line.split(" ")
                    num_nodes = int(strings[0])
                    num_edges = int(strings[1])
                    nodes = list(range(num_nodes))
                    graph.add_nodes_from(nodes)
                    is_first_line = False
                else:
                    node1, node2, weight = line.split(" ")
                    graph.add_edge(int(node1) - 1, int(node2) - 1, weight=weight)
            line = file.readline()
    return graph


# def read_set_cover(filename: str):
#     with open(filename, 'r') as file:
#         # lines = []
#         line = file.readline()
#         item_matrix = []
#         while line is not None and line != '':
#             if 'p set' in line:
#                 strings = line.split(" ")
#                 num_items = int(strings[-2])
#                 num_sets = int(strings[-1])
#             elif 's' in line:
#                 strings = line.split(" ")
#                 items = [int(s) for s in strings[1:]]
#                 item_matrix.append(items)
#             else:
#                 raise ValueError("error in read_set_cover")
#             line = file.readline()
#     return num_items, num_sets, item_matrix

def read_knapsack_data(filename):
    with open(filename, 'r') as file:
        lines = file.readlines()
        N, W = map(int, lines[0].split())
        items = []
        for line in lines[1:]:
            weight, value = map(int, line.split())
            items.append((weight, value))
    return N, W, items


def read_set_cover_data(filename):
    with open(filename, 'r') as file:
        first_line = file.readline()
        total_elements, total_subsets = map(int, first_line.split())
        subsets = []
        for line in file:
            subset = list(map(int, line.strip().split()))
            subsets.append(subset)

    return total_elements, total_subsets, subsets

if __name__ == '__main__':

    read_txt = True
    if read_txt:
        graph1 = read_nxgraph('../data/gset/gset_14.txt')
        graph2 = read_nxgraph('../data/syn_BA/BA_100_ID0.txt')
>>>>>>> 145d50c9
<|MERGE_RESOLUTION|>--- conflicted
+++ resolved
@@ -1,4 +1,3 @@
-<<<<<<< HEAD
 import sys
 import os
 cur_path = os.path.dirname(os.path.abspath(__file__))
@@ -84,92 +83,4 @@
     read_txt = True
     if read_txt:
         graph1 = read_nxgraph('../data/gset/gset_14.txt')
-        graph2 = read_nxgraph('../data/syn_5_5.txt')
-=======
-import sys
-import os
-cur_path = os.path.dirname(os.path.abspath(__file__))
-rlsolver_path = os.path.join(cur_path, '../../rlsolver')
-sys.path.append(os.path.dirname(rlsolver_path))
-
-os.environ['KMP_DUPLICATE_LIB_OK']='True'
-import numpy as np
-import networkx as nx
-try:
-    import matplotlib as mpl
-    import matplotlib.pyplot as plt
-except ImportError:
-    plt = None
-
-# read graph file, e.g., gset_14.txt, as networkx.Graph
-# The nodes in file start from 1, but the nodes start from 0 in our codes.
-def read_nxgraph(filename: str) -> nx.Graph():
-    graph = nx.Graph()
-    with open(filename, 'r') as file:
-        # lines = []
-        line = file.readline()
-        is_first_line = True
-        while line is not None and line != '':
-            if '//' not in line:
-                if is_first_line:
-                    strings = line.split(" ")
-                    num_nodes = int(strings[0])
-                    num_edges = int(strings[1])
-                    nodes = list(range(num_nodes))
-                    graph.add_nodes_from(nodes)
-                    is_first_line = False
-                else:
-                    node1, node2, weight = line.split(" ")
-                    graph.add_edge(int(node1) - 1, int(node2) - 1, weight=weight)
-            line = file.readline()
-    return graph
-
-
-# def read_set_cover(filename: str):
-#     with open(filename, 'r') as file:
-#         # lines = []
-#         line = file.readline()
-#         item_matrix = []
-#         while line is not None and line != '':
-#             if 'p set' in line:
-#                 strings = line.split(" ")
-#                 num_items = int(strings[-2])
-#                 num_sets = int(strings[-1])
-#             elif 's' in line:
-#                 strings = line.split(" ")
-#                 items = [int(s) for s in strings[1:]]
-#                 item_matrix.append(items)
-#             else:
-#                 raise ValueError("error in read_set_cover")
-#             line = file.readline()
-#     return num_items, num_sets, item_matrix
-
-def read_knapsack_data(filename):
-    with open(filename, 'r') as file:
-        lines = file.readlines()
-        N, W = map(int, lines[0].split())
-        items = []
-        for line in lines[1:]:
-            weight, value = map(int, line.split())
-            items.append((weight, value))
-    return N, W, items
-
-
-def read_set_cover_data(filename):
-    with open(filename, 'r') as file:
-        first_line = file.readline()
-        total_elements, total_subsets = map(int, first_line.split())
-        subsets = []
-        for line in file:
-            subset = list(map(int, line.strip().split()))
-            subsets.append(subset)
-
-    return total_elements, total_subsets, subsets
-
-if __name__ == '__main__':
-
-    read_txt = True
-    if read_txt:
-        graph1 = read_nxgraph('../data/gset/gset_14.txt')
-        graph2 = read_nxgraph('../data/syn_BA/BA_100_ID0.txt')
->>>>>>> 145d50c9
+        graph2 = read_nxgraph('../data/syn_BA/BA_100_ID0.txt')