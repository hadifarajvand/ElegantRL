--- conflicted
+++ resolved
@@ -125,15 +125,9 @@
     directory = '../result'
     calc_avg_std_of_objs(directory, prefixes, time_limits)
 if __name__ == '__main__':
-<<<<<<< HEAD
-    select_one_file = True
-    if select_one_file:
-        filename = '../data/syn_BA/barabasi_albert_100_ID0.txt'
-=======
     run_one_file = False
     if run_one_file:
         filename = '../data/syn_BA/BA_100_ID0.txt'
->>>>>>> 145d50c9
         time_limits = [0.5 * 3600]
         run_using_scip(filename, time_limit=time_limits[0], plot_fig_=True)
         directory = '../result'
